--- conflicted
+++ resolved
@@ -13,13 +13,16 @@
 - _<m>" The nth value.
 """
 
+from contextlib import suppress
 from pathlib import Path
 from dataclasses import dataclass
 from typing import Literal, Mapping, Optional, Sequence, cast, Any
 from collections import defaultdict
 from collections.abc import Callable
 from inspect import signature, Signature
-import builtins, sys, io
+import builtins
+import sys
+import io
 
 from xonsh.built_ins import XSH, XonshSession
 from xonsh.events import events
@@ -33,11 +36,11 @@
 
 events.doc(
     "xgit_on_predisplay",
-    "Runs before displaying the result of a command. Receives the value to be displayed.",
+    "Runs before displaying the result of a command with the value to be displayed.",
 )
 events.doc(
     "xgit_on_postdisplay",
-    "Runs after displaying the result of a command. Receives C the value displayed.",
+    "Runs after displaying the result of a command with the value displayed.",
 )
 
 # Good start! Get more documentation -> https://xon.sh/contents.html#guides,
@@ -84,29 +87,20 @@
     for action in _unload_actions:
         try:
             action()
-        except Exception as ex:
+        except Exception:
             from traceback import print_exc
 
             print_exc()
 
-<<<<<<< HEAD
-
-=======
->>>>>>> 46ef4f48
+
 def _run_stdout(cmd: Sequence[str]) -> str:
     """
     Run a command and return the standard output.
     """
-<<<<<<< HEAD
     if XSH.env.get("XGIT_TRACE_COMMANDS"):
         print(f'Running {' '.join(cmd)}', file=sys.stderr)
     return XSH.subproc_captured_stdout([*cmd, ("2>", "/dev/null")])
 
-=======
-    if XSH.env.get('XGIT_TRACE_COMMANDS'):
-        print(f'Running {' '.join(cmd)}', file=sys.stderr)
-    return XSH.subproc_captured_stdout([*cmd, ('2>', '/dev/null')])
->>>>>>> 46ef4f48
 
 def _run_object(cmd: Sequence[str]) -> io.StringIO:
     """
@@ -114,7 +108,6 @@
 
     Throws an exception if the command fails.
     """
-<<<<<<< HEAD
     if XSH.env.get("XGIT_TRACE_COMMANDS"):
         print(f'Running {' '.join(cmd)}', file=sys.stderr)
     return XSH.subproc_captured_object([*cmd, ("2>", "/dev/null")]).itercheck()
@@ -122,23 +115,11 @@
 
 def command(
     cmd: Optional[Callable] = None,
-    flags: set = set(),
+    flags: set = frozenset(),
     for_value: bool = False,
     alias: Optional[str] = None,
     export: bool = False,
 ) -> Callable:
-=======
-    if XSH.env.get('XGIT_TRACE_COMMANDS'):
-        print(f'Running {' '.join(cmd)}', file=sys.stderr)
-    return XSH.subproc_captured_object([*cmd, ('2>', '/dev/null')]).itercheck()
-
-def command(cmd: Optional[Callable]=None,
-            flags: set=set(),
-            for_value: bool=False,
-            alias: Optional[str] = None,
-            export: bool=False,
-            ) -> Callable:
->>>>>>> 46ef4f48
     """
     Decorator/decorator factory to make a function a command. Command-line
     flags and arguments are passed to the function as keyword arguments.
@@ -209,7 +190,8 @@
         sig: Signature = signature(cmd)
         n_args = []
         n_kwargs = {}
-        for p in sig.parameters.values():
+        for param in sig.parameters.values():
+            p = param
 
             def add_arg(value: Any):
                 match p.kind:
@@ -262,15 +244,9 @@
         try:
             val = cmd(*n_args, **n_kwargs)
             if for_value:
-<<<<<<< HEAD
                 if XSH.env.get("XGIT_TRACE_DISPLAY"):
                     print(f"Returning {val}", file=stderr)
                 XSH.ctx["_XGIT_RETURN"] = val
-=======
-                if XSH.env.get('XGIT_TRACE_DISPLAY'):
-                    print(f'Returning {val}', file=stderr)
-                XSH.ctx['_XGIT_RETURN'] = val
->>>>>>> 46ef4f48
         except Exception as ex:
             print(f"Error running {alias}: {ex}", file=stderr)
         return ()
@@ -314,10 +290,7 @@
 A git hash. Defined as a string to make the code more self-documenting.
 """
 
-<<<<<<< HEAD
-
-=======
->>>>>>> 46ef4f48
+
 @dataclass
 class GitRepository:
     """
@@ -326,7 +299,8 @@
 
     repository: Path = Path(".git")
     """
-    The path to the repository. If this is a worktree, it is the path to the worktree-specific part.
+    The path to the repository. If this is a worktree,
+    it is the path to the worktree-specific part.
     For the main worktree, this is the same as `common`.
     """
     common: Path = Path(".git")
@@ -396,7 +370,7 @@
         if cycle:
             p.text(f"GitContext({self.worktree} {self.git_path}")
         else:
-            with p.group(4, f"GitTree:"):
+            with p.group(4, "GitTree:"):
                 p.break_()
                 p.text(f"worktree: {relative_to_home(self.worktree)}")
                 p.break_()
@@ -415,7 +389,8 @@
 
 XGIT: GitContext | None = None
 """
-The current `GitContext` for the session, or none if not in a git repository or worktree.
+The current `GitContext` for the session,
+or none if not in a git repository or worktree.
 """
 
 XGIT_CONTEXTS: dict[Path, GitContext] = {}
@@ -441,38 +416,26 @@
 
 def _git_context():
     """
-    Get the git context based on the current working directory, updating it if necessary.
+    Get the git context based on the current working directory,
+    updating it if necessary.
 
     The result should generally be passed to `_set_xgit`.
     """
-<<<<<<< HEAD
-
-=======
->>>>>>> 46ef4f48
+
     def multi_params(*params: str) -> Sequence[str]:
         """
         Use `git rev-parse` to get multiple parameters at once.
         """
-<<<<<<< HEAD
         val = _run_stdout(["git", "rev-parse", *params])
-=======
-        val = _run_stdout(['git', 'rev-parse', *params])
->>>>>>> 46ef4f48
         if val:
             result = val.strip().split("\n")
         else:
             # Try running them individually.
-<<<<<<< HEAD
             result = [_run_stdout(["git", "rev-parse", param]) for param in params]
-=======
-            result = [
-                _run_stdout(['git', 'rev-parse', param])
-                for param in params
-            ]
->>>>>>> 46ef4f48
         if len(result) == 1:
             # Otherwise we have to assign like `value, = multi_params(...)`
-            # The comma is` necessary to unpack the single value, but is confusing and easy to forget
+            # The comma is` necessary to unpack the single value
+            # but is confusing and easy to forget
             # (or not understand if you don't know the syntax).
             result = result[0]
         return result
@@ -516,10 +479,7 @@
             common = repository / common
             with chdir(common.parent):
                 worktree = multi_params("--show-toplevel")
-                if worktree:
-                    worktree = Path(worktree)
-                else:
-                    worktree = None
+                worktree = Path(worktree).resolve() if worktree else None
             commits = multi_params("HEAD", "main", "master")
             commits = list(filter(lambda x: x, list(commits)))
             commit = commits[0] if commits else ""
@@ -556,7 +516,8 @@
 def git_cd(path: str = "", stderr=sys.stderr) -> None:
     """
     Change the current working directory to the path provided.
-    If no path is provided, change the current working directory to the git repository root.
+    If no path is provided, change the current working directory
+    to the git repository root.
     """
     if XGIT is None:
         XSH.execer.exec(f"cd {path}")
@@ -655,10 +616,7 @@
     """
     Any object stored in a git repository. Holds the hash and type of the object.
     """
-<<<<<<< HEAD
-
-=======
->>>>>>> 46ef4f48
+
     git_type: GitObjectType
 
     def __init__(
@@ -705,9 +663,9 @@
     Obtain or create a `GitObject` from a parsed entry line or equivalent.
     """
     if XSH.env.get("XGIT_TRACE_OBJECTS"):
-        print(
-            f"git_entry({name=}, {mode=}, {type=}, {hash=}, {size=}, {context=}, {parent=})"
-        )
+        args = f"{name=}, {mode=}, {type=}, {hash=}, {size=}, {context=}, {parent=}"
+        msg = f"git_entry({args})"
+        print(msg)
     entry = XGIT_OBJECTS.get(hash)
     if entry is not None:
         return name, entry
@@ -746,14 +704,8 @@
         def _lazy_loader():
             nonlocal context
             context = context.new_context()
-<<<<<<< HEAD
-            with chdir(context.worktree)
-                for line in _run_object(['git', 'ls-tree', '--long', tree]).itercheck():
-=======
             with chdir(context.worktree):
-                cmd = ['git', 'ls-tree', '--long', tree]
-                for line in _run_object(cmd).itercheck():
->>>>>>> 46ef4f48
+                for line in _run_object(["git", "ls-tree", "--long", tree]).itercheck():
                     if line:
                         name, entry = parse_git_entry(line, context, tree)
                         dict.__setitem__(self, name, entry)
@@ -831,7 +783,7 @@
             return "\n".join(
                 e.__format__(f"{dfmt}:{dpath(n)}") for n, e in self.items()
             )
-        if "l" in dfmt and not "d" in dfmt:
+        if "l" in dfmt and "d" not in dfmt:
             return "\n".join(
                 e.__format__(f"d{dfmt}:{dpath(n)}") for n, e in self.items()
             )
@@ -880,7 +832,7 @@
         return f"{rw} {self.hash} {self.size:>8d}"
 
     def __repr__(self):
-        return f"GitFile({str(self)})"
+        return f"GitFile({self,hash!r})"
 
     def __len__(self):
         return self.size
@@ -892,8 +844,9 @@
         The first part is a format string for the output.
         The second part is a path to the file.
 
-        As files don't have inherent names, the name must be provided in the format string
-        by the directory that contains the file. If no path is provided, the hash is used.
+        As files don't have inherent names, the name must be provided
+        in the format string by the directory that contains the file.
+        If no path is provided, the hash is used.
 
         The format string can contain:
         - 'l' to format the file in long format.
@@ -929,7 +882,8 @@
 
 class GitTagObject(GitId):
     """
-    A tag in a git repository. This is an actual signed tag object, not just a reference.
+    A tag in a git repository.
+    This is an actual signed tag object, not just a reference.
     """
 
     git_type: Literal["tag"] = "tag"
@@ -956,6 +910,7 @@
 """
 A reference to a git object in a tree in a repository.
 """
+
 
 class GitTreeEntry:
     """
@@ -1030,7 +985,6 @@
     """
     ovalue = value
     if isinstance(value, HiddenCommandPipeline):
-<<<<<<< HEAD
         value = XSH.ctx.get("_XGIT_RETURN", value)
         if "_XGIT_RETURN" in XSH.ctx:
             if XSH.env.get("XGIT_TRACE_DISPLAY"):
@@ -1038,31 +992,17 @@
             del XSH.ctx["_XGIT_RETURN"]
         else:
             if XSH.env.get("XGIT_TRACE_DISPLAY"):
-                print(
-                    "No _XGIT_RETURN, result has been displayed with str() and suppressed",
-                    file=sys.stderr,
+                msg = (
+                    "No _XGIT_RETURN, "
+                    + "result has been displayed with str() and suppressed"
                 )
-=======
-        value = XSH.ctx.get('_XGIT_RETURN', value)
-        if '_XGIT_RETURN' in XSH.ctx:
-            if XSH.env.get('XGIT_TRACE_DISPLAY'):
-                print('clearing _XGIT_RETURN in XSH.ctx', file=sys.stderr)
-            del XSH.ctx['_XGIT_RETURN']
-        else:
-            if XSH.env.get('XGIT_TRACE_DISPLAY'):
-                print('No _XGIT_RETURN, result has been displayed with str() and suppressed',
-                        file=sys.stderr)
->>>>>>> 46ef4f48
+                print(msg, file=sys.stderr)
 
     if XSH.env.get("XGIT_TRACE_DISPLAY") and ovalue is not value:
         sys.stdout.flush()
-<<<<<<< HEAD
         print(
             f"DISPLAY: {ovalue=!r} {value=!r} type={type(ovalue).__name__}", sys.stderr
         )
-=======
-        print(f'DISPLAY: {ovalue=!r} {value=!r} type={type(ovalue).__name__}', sys.stderr)
->>>>>>> 46ef4f48
         sys.stderr.flush()
     try:
         events.xgit_on_predisplay.fire(value=value)
@@ -1087,14 +1027,17 @@
     Update the notebook-style convenience history variables before displaying a value.
     """
     global _count
-    if value is not None and not isinstance(value, HiddenCommandPipeline):
-        if XSH.env.get("XGIT_ENABLE_NOTEBOOK_HISTORY"):
-            _count = next(_xgit_counter)
-            ivar = f"_i{_count}"
-            ovar = f"_{_count}"
-            XSH.ctx[ivar] = XSH.ctx["-"]
-            XSH.ctx[ovar] = value
-            print(f"{ovar}: ", end="")
+    if (
+        value is not None
+        and not isinstance(value, HiddenCommandPipeline)
+        and XSH.env.get("XGIT_ENABLE_NOTEBOOK_HISTORY")
+    ):
+        _count = next(_xgit_counter)
+        ivar = f"_i{_count}"
+        ovar = f"_{_count}"
+        XSH.ctx[ivar] = XSH.ctx["-"]
+        XSH.ctx[ovar] = value
+        print(f"{ovar}: ", end="")
 
 
 @events.xgit_on_postdisplay
@@ -1120,26 +1063,15 @@
     directly useful. The variables here are simply to facilitate
     updating those values.
     """
-<<<<<<< HEAD
     if "_XGIT_RETURN" in XSH.ctx:
         if XSH.env.get("XGIT_TRACE_DISPLAY"):
-            print(f"Clearing _XGIT_RETURN before command", file=sys.stderr)
+            print("Clearing _XGIT_RETURN before command", file=sys.stderr)
         del XSH.ctx["_XGIT_RETURN"]
     XSH.ctx["-"] = cmd.strip()
     XSH.ctx["+"] = builtins._
     XSH.ctx["++"] = XSH.ctx.get("__")
     XSH.ctx["+++"] = XSH.ctx.get("___")
 
-=======
-    if '_XGIT_RETURN' in XSH.ctx:
-        if XSH.env.get('XGIT_TRACE_DISPLAY'):
-            print(f'Clearing _XGIT_RETURN before command', file=sys.stderr)
-        del XSH.ctx['_XGIT_RETURN']
-    XSH.ctx['-'] = cmd.strip()
-    XSH.ctx['+'] = builtins._
-    XSH.ctx['++'] = XSH.ctx.get('__')
-    XSH.ctx['+++'] = XSH.ctx.get('___')
->>>>>>> 46ef4f48
 
 @events.on_chdir
 def update_git_context(olddir, newdir):
@@ -1180,8 +1112,10 @@
     this function will be called when loading/reloading the xontrib.
 
     Args:
-        xsh: the current xonsh session instance, serves as the interface to manipulate the session.
-             This allows you to register new aliases, history backends, event listeners ...
+        xsh: the current xonsh session instance, serves as the interface to
+            manipulate the session.
+            This allows you to register new aliases, history backends,
+            event listeners ...
         **kwargs: it is empty as of now. Kept for future proofing.
     Returns:
         dict: this will get loaded into the current execution context
@@ -1222,10 +1156,8 @@
         else:
 
             def del_item():
-                try:
+                with suppress(KeyError):
                     del ns[name]
-                except KeyError:
-                    pass
 
             _unload_actions.append(del_item)
 
